/**
 * Data structures for Penman graphs and triples.
 */

import cloneDeep from 'lodash.clonedeep';
import differenceWith from 'lodash.differencewith';
import isEqual from 'lodash.isequal';

import { EpidataMap } from './epigraph';
import { GraphError } from './exceptions';
import type {
  BasicTriple,
  Constant,
  Role,
  Target,
  Triples,
  Variable,
} from './types';
import { defaultdictPlusEqual } from './utils';

export const CONCEPT_ROLE = ':instance';

/**
 * Represents a relation between nodes or between a node and a constant.
 */
export type Triple = [source: Variable, role: Role, target: Target];

/**
 * A relation indicating the concept of a node.
 */
export type Instance = [source: Variable, role: Role, target: Constant];

/**
 * A relation between nodes.
 */
export type Edge = [source: Variable, role: Role, target: Variable];

/**
 * A relation between a node and a constant.
 */
export type Attribute = [source: Variable, role: Role, target: Constant];

// hacky way to get a unique id for each graph
// since JS has no id() function like Python
let graphIdCounter = 0;

/**
 * Represents a basic class for modeling a rooted, directed acyclic graph.
 *
 * A `Graph` is defined by a list of triples, which can be divided into
 * two parts: a list of graph edges where both the source and target
 * are variables (node identifiers), and a list of node attributes
 * where only the source is a variable and the target is a constant.
 * The raw triples are available via the `triples` property, while the
 * `instances`, `edges`, and `attributes` methods return only those that
 * are concept relations, relations between nodes, or relations between
 * a node and a constant, respectively.
 *
 * @example
 * import { Graph } from 'penman-js';
 *
 * const graph = new Graph([
 *   ['b', ':instance', 'bark-01'],
 *   ['d', ':instance', 'dog'],
 *   ['b', ':ARG0', 'd']
 * ]);
 */
export class Graph {
  private _id: number;
  private _top: Variable | null;

  /**
   * @param triples - An iterable of triples (either `Triple` objects or 3-tuples).
<<<<<<< HEAD
   * @param top - The variable of the top node; if unspecified, the source
   *              of the first triple is used.
=======
   * @param top - The variable of the top node; if unspecified, the source of the first triple is used.
>>>>>>> fe0cbb0f
   * @param epidata - A mapping of triples to epigraphical markers.
   * @param metadata - A mapping of metadata types to descriptions.
   */
  constructor(
    public triples: Triples = [],
    top: Variable = null,
    public epidata: EpidataMap = new EpidataMap(),
    public metadata: Record<string, string> = {},
  ) {
    this._top = top;
    // the following (a) creates a new list (b) validates that
    // they are triples, and (c) ensures roles begin with :
    this.triples = triples.map(([src, role, tgt]) => [
      src,
      _ensureColon(role),
      tgt,
    ]);

    this._id = graphIdCounter++;
  }

  /** @ignore */
  __repr__() {
    const name = this.constructor.name;
    return `<${name} object (top=${this.top}) at ${this._id}>`;
  }
  repr() {
    return this.__repr__();
  }

  toString() {
    const triples = `[${this.triples.join(',\n   ')}]`;
    const epidata = `{${Array.from(this.epidata.entries())
      .map(([k, v]) => `${k}: ${v}`)
      .join(',\n    ')}}`;
    return `Graph(\n  ${triples},\n  epidata=${epidata})`;
  }

  equals(other: any) {
    if (!(other instanceof Graph)) {
      return false;
    }
    return (
      this.top === other.top &&
      this.triples.length === other.triples.length &&
      isEqual(new Set(this.triples), new Set(other.triples))
    );
  }

  /** @ignore */
  __or__(other: any) {
    if (other instanceof Graph) {
      const g = cloneDeep(this);
      g.metadata = {};
      return g.__ior__(other);
    } else {
      throw new Error('NotImplemented');
    }
  }
  or(other: any) {
    return this.__or__(other);
  }

  /** @ignore */
  __ior__(other: any) {
    if (other instanceof Graph) {
      const new_: Triples = differenceWith(
        other.triples,
        this.triples,
        isEqual,
      );
      this.triples.push(
        ...other.triples.filter((t) => new_.find((n) => isEqual(t, n))),
      );
      for (const t of new_) {
        if (other.epidata.has(t)) {
          this.epidata.set(t, other.epidata.get(t));
        }
      }
      this.epidata = new EpidataMap([...this.epidata, ...other.epidata]);
      return this;
    } else {
      throw new Error('NotImplemented');
    }
  }
  ior(other: any) {
    return this.__ior__(other);
  }

  /** @ignore */
  __sub__(other: any) {
    if (other instanceof Graph) {
      const g = cloneDeep(this);
      g.metadata = {};
      return g.__isub__(other);
    } else {
      throw new Error('NotImplemented');
    }
  }
  sub(other: any) {
    return this.__sub__(other);
  }

  /** @ignore */
  __isub__(other: any) {
    if (other instanceof Graph) {
      const removed = other.triples;
      this.triples = this.triples.filter(
        (t) => !removed.find((r) => isEqual(t, r)),
      );
      for (const t of removed) {
        if (this.epidata.has(t)) {
          this.epidata.delete(t);
        }
      }
      const possible_sources = this.triples.map((t) => t[0]);
      const possible_targets = this.triples.map((t) => t[2]);
      const possible_variables = new Set(
        possible_targets.concat(possible_sources),
      );
      if (!possible_variables.has(this._top)) {
        this._top = null;
      }
      return this;
    } else {
      throw new Error('NotImplemented');
    }
  }
  isub(other: any) {
    return this.__isub__(other);
  }

  /** The top variable. */
  get top(): Variable | null {
    let top = this._top;
    if (top == null && this.triples.length > 0) {
      top = this.triples[0][0]; // implicit top
    }
    return top;
  }

  set top(top: Variable | null) {
    if (top != null && !this.variables().has(top)) {
      throw new GraphError('top must be a valid node');
    }
    this._top = top; // check if top is valid variable?
  }

  /** Return the set of variables (nonterminal node identifiers). */
  variables(): Set<Variable> {
    const vs = new Set(this.triples.map(([src]) => src));
    if (this._top != null) {
      vs.add(this._top);
    }
    return vs;
  }

  /** Return instances (concept triples). */
  instances(): Instance[] {
    return this._filterTriples(null, CONCEPT_ROLE, null);
  }

  /**
   * Return edges filtered by their *source*, *role*, or *target*.
   * Edges don't include terminal triples (concepts or attributes).
   */
  edges(
    source: Variable | null = null,
    role: Role | null = null,
    target: Variable | null = null,
  ): Edge[] {
    const variables = this.variables();
    return this._filterTriples(source, role, target).filter(
      ([_, rel, tgt]) => rel !== CONCEPT_ROLE && variables.has(tgt as any),
    ) as Edge[];
  }

  /**
   * Return attributes filtered by their *source*, *role*, or *target*.
   * Attributes don't include concept triples or those where the
   * target is a nonterminal.
   */
  attributes(
    source: Variable | null = null,
    role: Role | null = null,
    target: Constant | null = null,
  ): Attribute[] {
    const variables = this.variables();
    return this._filterTriples(source, role, target).filter(
      ([_, rel, tgt]) => rel !== CONCEPT_ROLE && !variables.has(tgt as any),
    );
  }

  /** Filter triples based on their source, role, and/or target. */
  private _filterTriples(
    // TODO: use proper typescript optional types instead of 'null'
    source: Variable | null = null,
    role: Role | null = null,
    target: Constant | null = null,
  ): BasicTriple[] {
    // TODO: check for undefined OR null
    if (source == null && role == null && target == null) {
      return this.triples.slice();
    } else {
      return this.triples.filter(
        ([src, rel, dst]) =>
          (source == null || source === src) &&
          (role == null || role === rel) &&
          (target == null || target === dst),
      );
    }
  }

  /**
   * Return a mapping of variables to their re-entrancy count.
   * A re-entrancy is when more than one edge selects a node as its
   * target. These graphs are rooted, so the top node always has an
   * implicit entrancy. Only nodes with re-entrancies are reported,
   * and the count is only for the entrant edges beyond the first.
   * Also note that these counts are for the interpreted graph, not
   * for the linearized form, so inverted edges are always
   * re-entrant.
   */
  reentrancies(): Map<Variable, number> {
    const entrancies = new Map<Variable, number>();
    if (this.top != null) {
      defaultdictPlusEqual(entrancies, this.top, 1); // implicit entrancy to top
    }
    for (const edge of this.edges()) {
      defaultdictPlusEqual(entrancies, edge[2], 1);
    }
    const reentrancies = new Map<Variable, number>();
    for (const [v, cnt] of entrancies.entries()) {
      if (cnt >= 2) {
        reentrancies.set(v, cnt - 1);
      }
    }
    // TODO: should this return a normal JS object instead of a Map?
    return reentrancies;
  }
}

function _ensureColon(role: Role): Role {
  if (!role.startsWith(':')) {
    return ':' + role;
  }
  return role;
}<|MERGE_RESOLUTION|>--- conflicted
+++ resolved
@@ -71,12 +71,7 @@
 
   /**
    * @param triples - An iterable of triples (either `Triple` objects or 3-tuples).
-<<<<<<< HEAD
-   * @param top - The variable of the top node; if unspecified, the source
-   *              of the first triple is used.
-=======
    * @param top - The variable of the top node; if unspecified, the source of the first triple is used.
->>>>>>> fe0cbb0f
    * @param epidata - A mapping of triples to epigraphical markers.
    * @param metadata - A mapping of metadata types to descriptions.
    */
